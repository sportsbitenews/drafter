--- conflicted
+++ resolved
@@ -113,11 +113,7 @@
 }
 
 /* Serialize result to given format*/
-<<<<<<< HEAD
 DRAFTER_API char* drafter_serialize(drafter_result *res, const drafter_options options) {
-=======
-DRAFTER_API char* drafter_serialize(drafter_result *res, drafter_options options) {
->>>>>>> aa7c0e58
 
     assert(res);
 
@@ -186,19 +182,13 @@
 
 DRAFTER_API unsigned int drafter_version(void) {
     unsigned int version = 0;
-<<<<<<< HEAD
 
-=======
->>>>>>> aa7c0e58
     version |= DRAFTER_MAJOR_VERSION;
     version <<= VERSION_SHIFT_STEP;
     version |= DRAFTER_MINOR_VERSION;
     version <<= VERSION_SHIFT_STEP;
     version |= DRAFTER_PATCH_VERSION;
-<<<<<<< HEAD
 
-=======
->>>>>>> aa7c0e58
     return version;
 }
 
