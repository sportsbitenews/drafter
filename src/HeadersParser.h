//
//  HeaderParser.h
//  snowcrash
//
//  Created by Zdenek Nemec on 5/22/13.
//  Copyright (c) 2013 Apiary Inc. All rights reserved.
//

#ifndef SNOWCRASH_HEADERPARSER_H
#define SNOWCRASH_HEADERPARSER_H

#include "SectionParser.h"
#include "RegexMatch.h"
#include "CodeBlockUtility.h"
#include "StringUtility.h"
#include "BlueprintUtility.h"
#include "RegexMatch.h"

namespace snowcrash {

    /** Headers matching regex */
    const char* const HeadersRegex = "^[[:blank:]]*[Hh]eaders?[[:blank:]]*$";

    /** Header Iterator in its containment group */
    typedef Collection<Header>::const_iterator HeaderIterator;

    /** Base class for functor to check validity of parsed header */
    struct ValidateFunctorBase {

        /** intended to generate warning mesage */
        virtual std::string getMessage() const = 0;

        /** 
         * intended to invoke validation 
         * \return true if validation is ok
         *
         * data for validation you can inject into functor via c-tor
         */
        virtual bool operator()() const = 0;

    };

    /** Functor implementation for check header name is valid token according to specification \see http://tools.ietf.org/html/rfc7230#section-3.2.6 */
    struct HeaderNameTokenChecker : public ValidateFunctorBase {

        const std::string& headerName;

        explicit HeaderNameTokenChecker(const std::string& headerName) : headerName(headerName) {}

        virtual bool operator()() const;
        virtual std::string getMessage() const;
    };

    /** Functor implementation for check header contains colon character between name and value */
    struct ColonPresentedChecker : public ValidateFunctorBase {

        const CaptureGroups& captures;

        explicit ColonPresentedChecker(const CaptureGroups& captures) : captures(captures) {}

        virtual bool operator()() const;
        virtual std::string getMessage() const;

    };

    /** Functor implementation to check Headers duplicity */
    struct HeadersDuplicateChecker : public ValidateFunctorBase {

        const Header& header;
        const Headers& headers;

        explicit HeadersDuplicateChecker(const Header& header, 
                                         const Headers& headers) 
            : header(header), headers(headers) {}

        virtual bool operator()() const;
        virtual std::string getMessage() const;

    };

    /** Functor implementation to check Headers duplicity */
    struct HeaderValuePresentedChecker : public ValidateFunctorBase {

        const Header& header;

        explicit HeaderValuePresentedChecker(const Header& header) 
            : header(header) {}

        virtual bool operator()() const;
        virtual std::string getMessage() const;

    };

    /** Functor receive and invoke individual Validators and conditionaly push reports  */
    struct HeaderParserValidator {

        const ParseResultRef<Headers>& out;
        mdp::CharactersRangeSet sourceMap;

        HeaderParserValidator(const ParseResultRef<Headers>& out, 
                              mdp::CharactersRangeSet sourceMap) 
            : out(out), sourceMap(sourceMap) {}

        bool operator()(const ValidateFunctorBase& rule);
    };


    /**
     *  Headers Section Processor
     */
    template<>
    struct SectionProcessor<Headers> : public SectionProcessorBase<Headers> {

        static MarkdownNodeIterator processSignature(const MarkdownNodeIterator& node,
                                                     const MarkdownNodes& siblings,
                                                     SectionParserData& pd,
                                                     SectionLayout& layout,
                                                     const ParseResultRef<Headers>& out) {

            mdp::ByteBuffer content;
            CodeBlockUtility::signatureContentAsCodeBlock(node, pd, out.report, content);

            headersFromContent(node, content, pd, out);

            return ++MarkdownNodeIterator(node);
        }

        NO_SECTION_DESCRIPTION(Headers)

        static MarkdownNodeIterator processContent(const MarkdownNodeIterator& node,
                                                   const MarkdownNodes& siblings,
                                                   SectionParserData& pd,
                                                   const ParseResultRef<Headers>& out) {

            mdp::ByteBuffer content;
            CodeBlockUtility::contentAsCodeBlock(node, pd, out.report, content);

            headersFromContent(node, content, pd, out);

            return ++MarkdownNodeIterator(node);
        }

<<<<<<< HEAD
        static bool isDescriptionNode(const MarkdownNodeIterator& node,
                                      SectionType sectionType) {

            return false;
        }

=======
>>>>>>> b3636c13
        static bool isContentNode(const MarkdownNodeIterator& node,
                                  SectionType sectionType) {

            return (SectionKeywordSignature(node) == UndefinedSectionType);
        }

        static SectionType sectionType(const MarkdownNodeIterator& node) {

            if (node->type == mdp::ListItemMarkdownNodeType
                && !node->children().empty()) {

                mdp::ByteBuffer subject = node->children().front().text;
                mdp::ByteBuffer signature;
                mdp::ByteBuffer remainingContent;

                signature = GetFirstLine(subject, remainingContent);
                TrimString(signature);

                if (RegexMatch(signature, HeadersRegex))
                    return HeadersSectionType;
            }

            return UndefinedSectionType;
        }

        static void finalize(const MarkdownNodeIterator& node,
                             SectionParserData& pd,
                             const ParseResultRef<Headers>& out) {

            if (out.node.empty()) {

                // WARN: No headers defined
                mdp::CharactersRangeSet sourceMap = mdp::BytesRangeSetToCharactersRangeSet(node->sourceMap, pd.sourceData);
                out.report.warnings.push_back(Warning("no headers specified",
                                                      FormattingWarning,
                                                      sourceMap));
            }
        }

        /** 
         * Parse individual line of header
         * \return true if valid header definition
         *
         * Header name is checked against token definition
         *
         * \param line - contains individual line with header definition
         * \param header - is filled by name and value if definition is valid
         * \param out - "report" member can receive warning while checking validity
         * \param sourceMap - just contain source mapping for warning report
         */
        static bool parseHeaderLine(const mdp::ByteBuffer& line, 
                                    Header& header, 
                                    const ParseResultRef<Headers>& out,
                                    const mdp::CharactersRangeSet sourceMap) {

            std::string re = " *([^:[:blank:]]+)(( *:? *)(.*)?)$";

            CaptureGroups parts;
            bool matched = RegexCapture(line, re, parts, 5);

            if (!matched)
                return false;

            header = std::make_pair(parts[1], parts[4]);
            TrimString(header.second);

            HeaderParserValidator validate(out, sourceMap);
        
            validate(HeaderNameTokenChecker(header.first));
            validate(ColonPresentedChecker(parts));
            validate(HeadersDuplicateChecker(header, out.node));
            validate(HeaderValuePresentedChecker(header));

            return !header.first.empty();
        }

        /** Retrieve headers from content */
        static void headersFromContent(const MarkdownNodeIterator& node,
                                       const mdp::ByteBuffer& content,
                                       const SectionParserData& pd,
                                       const ParseResultRef<Headers>& out) {

            std::vector<std::string> lines = Split(content, '\n');

            for (std::vector<std::string>::iterator line = lines.begin();
                 line != lines.end();
                 ++line) {

                if (TrimString(*line).empty()) {
                    continue;
                }

                Header header;
                mdp::CharactersRangeSet sourceMap = mdp::BytesRangeSetToCharactersRangeSet(node->sourceMap, pd.sourceData);

                if (parseHeaderLine(*line, header, out, sourceMap)) {
                    out.node.push_back(header);

                    if (pd.exportSourceMap()) {
                        SourceMap<Header> headerSM;
                        headerSM.sourceMap = node->sourceMap;
                        out.sourceMap.collection.push_back(headerSM);
                    }
                } else {
                    // WARN: unable to parse header
                    mdp::CharactersRangeSet sourceMap = mdp::BytesRangeSetToCharactersRangeSet(node->sourceMap, pd.sourceData);
                    out.report.warnings.push_back(Warning("unable to parse HTTP header, expected '<header name> : <header value>', one header per line",
                                                          FormattingWarning,
                                                          sourceMap));
                }
            }
        }

        /** Inject headers into transaction examples requests and responses */
        static void injectDeprecatedHeaders(SectionParserData& pd,
                                            const Headers& headers,
                                            const SourceMap<Headers>& headersSM,
                                            TransactionExamples& examples,
                                            SourceMap<TransactionExamples>& examplesSM) {

            Collection<TransactionExample>::iterator exampleIt = examples.begin();
            Collection<SourceMap<TransactionExample> >::iterator exampleSourceMapIt;

            if (pd.exportSourceMap()) {
                exampleSourceMapIt = examplesSM.collection.begin();
            }

            while (exampleIt != examples.end()) {

                Collection<Request>::iterator requestIt = exampleIt->requests.begin();
                Collection<SourceMap<Request> >::iterator requestSourceMapIt;

                if (pd.exportSourceMap()) {
                    requestSourceMapIt = exampleSourceMapIt->requests.collection.begin();
                }

                // Requests
                while (requestIt != exampleIt->requests.end()) {

                     requestIt->headers.insert(requestIt->headers.begin(), headers.begin(), headers.end());
                     ++requestIt;

                     if (pd.exportSourceMap()) {
                         requestSourceMapIt->headers.collection.insert(requestSourceMapIt->headers.collection.begin(),
                                                                       headersSM.collection.begin(),
                                                                       headersSM.collection.end());
                         ++requestSourceMapIt;
                     }
                }

                Collection<Response>::iterator responseIt = exampleIt->responses.begin();
                Collection<SourceMap<Response> >::iterator responseSourceMapIt;

                if (pd.exportSourceMap()) {
                    responseSourceMapIt = exampleSourceMapIt->responses.collection.begin();
                }

                // Responses
                while(responseIt != exampleIt->responses.end()) {

                    responseIt->headers.insert(responseIt->headers.begin(), headers.begin(), headers.end());
                    ++responseIt;

                    if (pd.exportSourceMap()) {
                        responseSourceMapIt->headers.collection.insert(responseSourceMapIt->headers.collection.begin(),
                                                                       headersSM.collection.begin(),
                                                                       headersSM.collection.end());
                        ++responseSourceMapIt;
                    }
                }

                ++exampleIt;

                if (pd.exportSourceMap()) {
                    ++exampleSourceMapIt;
                }
            }
        }

    };

    /** Headers Section Parser */
    typedef SectionParser<Headers, ListSectionAdapter> HeadersParser;
}

#endif<|MERGE_RESOLUTION|>--- conflicted
+++ resolved
@@ -140,15 +140,6 @@
             return ++MarkdownNodeIterator(node);
         }
 
-<<<<<<< HEAD
-        static bool isDescriptionNode(const MarkdownNodeIterator& node,
-                                      SectionType sectionType) {
-
-            return false;
-        }
-
-=======
->>>>>>> b3636c13
         static bool isContentNode(const MarkdownNodeIterator& node,
                                   SectionType sectionType) {
 
